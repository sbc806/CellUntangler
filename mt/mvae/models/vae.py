--- conflicted
+++ resolved
@@ -45,11 +45,7 @@
                  mask,
                  dataset: VaeDataset,
                  scalar_parametrization: bool,
-<<<<<<< HEAD
-                 use_relu: bool) -> None:
-=======
                  cell_cycle_components=[]) -> None:
->>>>>>> 8882f08e
         """
         ModelVAE initializer
         :param h_dim: dimension of the hidden layers
@@ -113,12 +109,7 @@
 
         for i, component in enumerate(self.components):
             x_mask = x * self.mask[i]
-
-<<<<<<< HEAD
-            # Normalization is important for PCA, does not so for NN?
-            # if i < 1:
-                # x_mask = torch.nn.functional.normalize(x_mask, p=2, dim=-1)
-=======
+            
             # if self.cell_cycle_components:
                 # New code
                 # if self.cell_cycle_components[i]:
@@ -128,7 +119,7 @@
                 # Normalization is important for PCA, does not so for NN?
                 # if i < 1:
                   # x_mask = torch.nn.functional.normalize(x_mask, p=2, dim=-1)
->>>>>>> 8882f08e
+
             x_encoded = self.encode(x_mask)
 
             q_z, p_z, _ = component(x_encoded)
@@ -189,10 +180,7 @@
         x1 = torch.log1p(x)
         for i, component in enumerate(self.components):
             x_mask = x1 * self.mask[i]
-<<<<<<< HEAD
-            # if i < 1:
-                # x_mask = torch.nn.functional.normalize(x_mask, p=2, dim=0)
-=======
+            
             # if self.cell_cycle_components:
                 # New code
                 # if self.cell_cycle_components[i]:
@@ -201,25 +189,19 @@
                 # Old code
                 # if i < 1:
                     # x_mask = torch.nn.functional.normalize(x_mask, p=2, dim=0)
->>>>>>> 8882f08e
+
             x_encoded = self.encode(x_mask)
 
             q_z, p_z, z_params = component(x_encoded)
 
             # Numerically more stable.
             z, log_q_z_x_, log_p_z_ = component.sampling_procedure.rsample_log_probs(sample_shape, q_z, p_z)
-
-<<<<<<< HEAD
-            if self.use_relu:
-                if 0 == i:
-                    z = torch.cat((torch.relu(z[..., 0:1]), z[..., 1:]), dim=1)
-=======
+            
             # if 0 == i:
                 # z = torch.cat((torch.relu(z[..., 0:1]), z[..., 1:]), dim=1)
 
             # if 1 == i:
                 # z = torch.clip(z, -0.5, 0.5)
->>>>>>> 8882f08e
 
             zs.append(z)
 
