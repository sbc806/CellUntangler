# Copyright 2019 Ondrej Skopek.
#
# Licensed under the Apache License, Version 2.0 (the "License");
# you may not use this file except in compliance with the License.
# You may obtain a copy of the License at
#
#    http://www.apache.org/licenses/LICENSE-2.0
#
# Unless required by applicable law or agreed to in writing, software
# distributed under the License is distributed on an "AS IS" BASIS,
# WITHOUT WARRANTIES OR CONDITIONS OF ANY KIND, either express or implied.
# See the License for the specific language governing permissions and
# limitations under the License.
# ==============================================================================

from typing import List

import torch
import torch.nn as nn
from torch import Tensor

from .vae import ModelVAE
from ...data import VaeDataset
from ..components import Component

EPS = 1e-6
MAX_SIGMA_SQUARE = 1e10


class NBVAE(ModelVAE):

    def __init__(self, h_dim: int, components: List[Component],
                 mask,
                 dataset: VaeDataset,
                 scalar_parametrization: bool,
<<<<<<< HEAD
                 use_relu: bool) -> None:
        super().__init__(h_dim, components, mask, dataset, scalar_parametrization, use_relu)
=======
                 cell_cycle_components=[]) -> None:
        super().__init__(h_dim, components, mask, dataset, scalar_parametrization, cell_cycle_components)
>>>>>>> 8882f08e

        self.in_dim = dataset.in_dim
        self.h_dim = h_dim

        # multi-layer
        # http://adamlineberry.ai/vae-series/vae-code-experiments
        encoder_szs = [dataset.in_dim] + [128, 64, h_dim]
        encoder_layers = []
        for in_sz, out_sz in zip(encoder_szs[:-1], encoder_szs[1:]):
            encoder_layers.append(nn.Linear(in_sz, out_sz))
            encoder_layers.append(nn.GELU())
            # nn.BatchNorm1d(out_sz, momentum=0.01, eps=0.001)

        self.encoder = nn.Sequential(*encoder_layers)

        # construct the decoder
        hidden_sizes = [self.total_z_dim] + [64, 128]
        decoder_layers = []
        for in_sz, out_sz in zip(hidden_sizes[:-1], hidden_sizes[1:]):
            decoder_layers.append(nn.Linear(in_sz, out_sz))
            decoder_layers.append(nn.GELU())
            # nn.BatchNorm1d(out_sz, momentum=0.01, eps=0.001)

        self.decoder = nn.Sequential(*decoder_layers)

        self.fc_mu = nn.Linear(128, dataset.in_dim)
        self.fc_sigma = nn.Linear(128, dataset.in_dim)

    def encode(self, x: Tensor) -> Tensor:
        x = x.squeeze()

        assert len(x.shape) == 2
        bs, dim = x.shape

        assert dim == self.in_dim
        x = x.view(bs, self.in_dim)

        x = self.encoder(x)

        return x.view(bs, -1)  # such that x is batch * dim, similar to reshape (no need)

    def decode(self, concat_z: Tensor):
        assert len(concat_z.shape) >= 2
        bs = concat_z.size(-2)

        x = self.decoder(concat_z)

        mu = torch.nn.functional.softmax(self.fc_mu(x), -1)

        sigma_square = torch.nn.functional.softplus(self.fc_sigma(x))
        sigma_square = torch.mean(sigma_square, 0)
        sigma_square = torch.clamp(sigma_square, EPS, MAX_SIGMA_SQUARE)

        mu = mu.view(-1, bs, self.in_dim)  # flatten

        return mu.squeeze(dim=0), sigma_square
<|MERGE_RESOLUTION|>--- conflicted
+++ resolved
@@ -33,13 +33,8 @@
                  mask,
                  dataset: VaeDataset,
                  scalar_parametrization: bool,
-<<<<<<< HEAD
-                 use_relu: bool) -> None:
-        super().__init__(h_dim, components, mask, dataset, scalar_parametrization, use_relu)
-=======
                  cell_cycle_components=[]) -> None:
         super().__init__(h_dim, components, mask, dataset, scalar_parametrization, cell_cycle_components)
->>>>>>> 8882f08e
 
         self.in_dim = dataset.in_dim
         self.h_dim = h_dim
